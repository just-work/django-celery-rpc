--- conflicted
+++ resolved
@@ -21,12 +21,7 @@
         obj = obj.decode()
     return json.loads(obj)
 
-<<<<<<< HEAD
-
 registry.register('x-rpc-json', _json_dumps, _json_loads, 'application/json', 'utf-8')
-=======
-registry.register('x-rpc-json', _json_dumps, json.loads, 'application/json', 'utf-8')
->>>>>>> fa63de41
 
 # Default limit for results of filter call
 FILTER_LIMIT = 1000
