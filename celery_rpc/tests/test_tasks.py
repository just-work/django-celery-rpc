--- conflicted
+++ resolved
@@ -46,31 +46,6 @@
                                filters={'pk': expected['id']})
         self.assertEquals(expected, r.get()[0])
 
-<<<<<<< HEAD
-    def testOrdering(self):
-        self.models[0].char = 'a'
-        self.models[0].save()
-
-        self.models[1].char = 'b'
-        self.models[1].save()
-
-        r = tasks.filter.delay(self.MODEL_SYMBOL,
-                               filters={'char__in': ['a', 'b']},
-                               order_by=['char'])
-        self.assertEquals(['a', 'b'], [item['char'] for item in r.get()])
-
-    def testRevertOrdering(self):
-        self.models[0].char = 'a'
-        self.models[0].save()
-
-        self.models[1].char = 'b'
-        self.models[1].save()
-
-        r = tasks.filter.delay(self.MODEL_SYMBOL,
-                               filters={'char__in': ['a', 'b']},
-                               order_by='-char')
-        self.assertEquals(['b', 'a'], [item['char'] for item in r.get()])
-=======
     def testSerializerFields(self):
         expected = get_model_dict(self.models[0])
         field = expected.keys()[0]
@@ -78,7 +53,30 @@
                                filters={'pk': expected['id']},
                                fields=[field])
         self.assertEquals({field: expected[field]}, r.get()[0])
->>>>>>> dc0a4f6d
+
+    def testOrdering(self):
+        self.models[0].char = 'a'
+        self.models[0].save()
+
+        self.models[1].char = 'b'
+        self.models[1].save()
+
+        r = tasks.filter.delay(self.MODEL_SYMBOL,
+                               filters={'char__in': ['a', 'b']},
+                               order_by=['char'])
+        self.assertEquals(['a', 'b'], [item['char'] for item in r.get()])
+
+    def testRevertOrdering(self):
+        self.models[0].char = 'a'
+        self.models[0].save()
+
+        self.models[1].char = 'b'
+        self.models[1].save()
+
+        r = tasks.filter.delay(self.MODEL_SYMBOL,
+                               filters={'char__in': ['a', 'b']},
+                               order_by='-char')
+        self.assertEquals(['b', 'a'], [item['char'] for item in r.get()])
 
 
 class SimpleTaskSerializer(serializers.ModelSerializer):
