--- conflicted
+++ resolved
@@ -26,14 +26,8 @@
                 'another one using Celery machinery.',
     install_requires=[
         'celery >=3.1.5, <3.2.0',
-<<<<<<< HEAD
-        'six',
-=======
->>>>>>> 44b14301
-        'jsonpickle>=0.8.0',
         'six',
         'jsonpickle>=0.8.0',
-        'six',
         # celery_rpc server still needs django and djangorestframework packages,
         # but they are unnecessary for client
 
