#!/usr/bin/env python

from setuptools import setup, find_packages

# https://github.com/msabramo/virtualenv/commit/ddd0aa02cf822fc690ff9c4bfead70c3e6767eee
try:
    import multiprocessing
except ImportError:
    pass

import sys
if sys.version_info >= (3, 0):
    AUTOFIXTURE_VERSION = "0.9.1"
else:
    AUTOFIXTURE_VERSION = "0.3.2"

setup(
    name='django-celery-rpc',
    version='0.16',
    packages=find_packages(),
    url='https://github.com/ttyS15/django-celery-rpc',
    license='Public',
    author='axeman',
    author_email='alex.manaev@gmail.com',
    description='Remote access from one system to models and functions of '
                'another one using Celery machinery.',
    install_requires=[
        'celery >=3.1.5, <3.2.0',
        # celery_rpc server still needs django and djangorestframework packages,
        # but they are unnecessary for client

        # 'django >=1.3, <1.7',
        # 'djangorestframework >= 2.3, <2.4'
    ],
    setup_requires=[
        'nose>=1.0',
<<<<<<< HEAD
        'six'
=======
        'six>=1.8.0,<1.9'
>>>>>>> 68b2ee9c
    ],
    tests_require=[
        'django >=1.3, <1.8',
        'djangorestframework >= 2.3, <2.4',
        'django-nose>=0.1.3',
        'django-autofixture==%s' % AUTOFIXTURE_VERSION,
        'mock==1.0.1',
    ],
    test_suite='runtests.runtests',
    include_package_data=True,
    classifiers=[
        'Framework :: Django',
        'Intended Audience :: Developers',
        'Programming Language :: Python :: 2.7',
    ],
)<|MERGE_RESOLUTION|>--- conflicted
+++ resolved
@@ -34,11 +34,7 @@
     ],
     setup_requires=[
         'nose>=1.0',
-<<<<<<< HEAD
         'six'
-=======
-        'six>=1.8.0,<1.9'
->>>>>>> 68b2ee9c
     ],
     tests_require=[
         'django >=1.3, <1.8',
